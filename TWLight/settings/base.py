"""
Base settings for TWLight project.

This is not intended to be used as the live settings file for a project and will
not work as one. You should instead use production.py, local.py, heroku.py, or
another file that you write. These files should live in the settings directory;
start with 'from .base import *'; and proceed to add or override settings as
appropriate to their context. In particular, you will need to set ALLOWED_HOSTS
before your app will run.

If you want to use production settings, you are now done.  If not, you will also
need to set the environment variables indicated in the README.

For more information on this file, see
https://docs.djangoproject.com/en/1.7/topics/settings/

For the full list of settings and their values, see
https://docs.djangoproject.com/en/1.7/ref/settings/
"""

import os

# Importing global settings is typically not recommended, and un-Django-like,
# but we're doing something interesting with the LANGUAGES setting.
from django.conf.global_settings import LANGUAGES as GLOBAL_LANGUAGES
from django.core.urlresolvers import reverse_lazy
from django.utils.translation import ugettext_lazy as _

BASE_DIR = os.path.dirname(os.path.dirname(os.path.abspath(__file__)))

# Get the language codes from the locale directories, and return the
# corresponding list of tuples from the global language settting.
def get_languages_from_locale_subdirectories(dir):
    EXISTING_LANGUAGES = []
    for locale_dir in os.listdir(dir):
        if os.path.isdir(os.path.join(dir, locale_dir)):
            for i, (lang_code, lang_name) in enumerate(GLOBAL_LANGUAGES):
                if locale_dir == lang_code:
                    EXISTING_LANGUAGES += [(lang_code, lang_name)]
    return sorted(set(EXISTING_LANGUAGES))


# ------------------------------------------------------------------------------
# ------------------------> core django configurations <------------------------
# ------------------------------------------------------------------------------

# APP CONFIGURATION
# ------------------------------------------------------------------------------

DJANGO_APPS = [
    'django.contrib.admin',
    'django.contrib.admindocs',
    'django.contrib.auth',
    'django.contrib.contenttypes',
    'django.contrib.sessions',
    'django.contrib.messages',
    'django.contrib.staticfiles',
    'django.contrib.sites',         # required by django.contrib.comments
]

THIRD_PARTY_APPS = [
    'crispy_forms',
    'reversion',
    'dal',
    'dal_select2',
    'django_comments',
    'django_filters',
    'modeltranslation',
    'taggit',
    # DO NOT CONFUSE THIS with requests, the Python URL library! This is
    # django-request, the user analytics package.
    'request',
<<<<<<< HEAD
    'django_countries',
)
=======
]
>>>>>>> d9805ac4

TWLIGHT_APPS = [
    'TWLight.i18n',
    'TWLight.users',
    'TWLight.resources',
    'TWLight.applications',
    'TWLight.emails',
    'TWLight.graphs',
]

# dal (autocomplete_light) and modeltranslation must go before django.contrib.admin.
INSTALLED_APPS = THIRD_PARTY_APPS + DJANGO_APPS + TWLIGHT_APPS

# MIDDLEWARE CONFIGURATION
# ------------------------------------------------------------------------------

MIDDLEWARE_CLASSES = [
    'django.contrib.sessions.middleware.SessionMiddleware',
    # LocaleMiddleware must go after Session (and Cache, if used), but before
    # Common.
    'django.middleware.locale.LocaleMiddleware',
    'django.middleware.common.CommonMiddleware',
    'django.middleware.csrf.CsrfViewMiddleware',
    'django.contrib.admindocs.middleware.XViewMiddleware',
    'django.contrib.auth.middleware.AuthenticationMiddleware',
    'django.contrib.auth.middleware.SessionAuthenticationMiddleware',
    'django.contrib.messages.middleware.MessageMiddleware',
    'django.middleware.clickjacking.XFrameOptionsMiddleware',
    'django.middleware.security.SecurityMiddleware',
]


# DEBUG
# ------------------------------------------------------------------------------

# By setting this an an environment variable, it is easy to switch debug on in
# servers to do a quick test.
# DEBUG SHOULD BE FALSE ON PRODUCTION for security reasons.
DEBUG = bool(os.environ.get('DJANGO_DEBUG', True))


# DATABASE CONFIGURATION
# ------------------------------------------------------------------------------

# https://docs.djangoproject.com/en/1.8/ref/settings/#databases

# WMF sysadmins strongly prefer mysql, so use that.
# If you're deploying to Heroku, heroku.py will override this.
DATABASES = {
    'default': {
        'ENGINE': 'django.db.backends.mysql',
        'NAME': 'twlight',
        'USER': os.environ.get('DJANGO_DB_USER', None),
        'PASSWORD': os.environ.get('DJANGO_DB_PASSWORD', None),
        'HOST': 'localhost',
        'PORT': '3306',
        # This is critical for handling Unicode data due to stupid properties
        # of MySQL; see https://stackoverflow.com/questions/2108824/mysql-incorrect-string-value-error-when-save-unicode-string-in-django .
        'OPTIONS': {'charset': 'utf8mb4', 'init_command': "SET sql_mode='STRICT_ALL_TABLES'; SET storage_engine='INNODB';"},
    }
}


# GENERAL CONFIGURATION
# ------------------------------------------------------------------------------

# SECURITY WARNING: keep the secret key used in production secret!
SECRET_KEY = os.environ.get('DJANGO_SECRET_KEY')

# In production, this list should contain the URL of the server and nothing
# else, for security reasons. For local testing '*' is OK.
ALLOWED_HOSTS = []

ROOT_URLCONF = 'TWLight.urls'

WSGI_APPLICATION = 'TWLight.wsgi.application'

SITE_ID = 1


# INTERNATIONALIZATION CONFIGURATION
# ------------------------------------------------------------------------------

# https://docs.djangoproject.com/en/1.8/topics/i18n/

LANGUAGE_CODE = 'en' # Sets site default language.

LOCALE_PATHS = [
    # makemessages looks for locale/ in the top level, not the project level.
    os.path.join(os.path.dirname(BASE_DIR), 'locale'),
]

# We're letting the file-based translation contributions dictate the languages
# available to the system. This keeps our column and index count for db-stored
# translations as low as possible while allowing translatewiki contributions to
# be used without reconfiguring the site.
LANGUAGES = get_languages_from_locale_subdirectories(LOCALE_PATHS[0])

TIME_ZONE = 'UTC'

USE_I18N = True

USE_L10N = True

USE_TZ = True


# TEMPLATE CONFIGURATION
# ------------------------------------------------------------------------------

TEMPLATES = [
    {
        'BACKEND': 'django.template.backends.django.DjangoTemplates',
        'DIRS': [os.path.join(BASE_DIR, 'templates')],
        'OPTIONS': {
            # Reiterating the default so we can add to it later.
            'context_processors': (
                'django.contrib.auth.context_processors.auth',
                'django.template.context_processors.debug',
                'django.template.context_processors.i18n',
                'django.template.context_processors.media',
                'django.template.context_processors.request',
                'django.template.context_processors.static',
                'django.template.context_processors.tz',
                'django.contrib.messages.context_processors.messages'
            ),
            'loaders': [
                ('django.template.loaders.cached.Loader', [
                    'django.template.loaders.filesystem.Loader',
                    'django.template.loaders.app_directories.Loader',
                ]),
            ],
        }
    },
]

# STATIC FILE CONFIGURATION
# ------------------------------------------------------------------------------

# https://docs.djangoproject.com/en/1.8/howto/static-files/

STATIC_ROOT = os.path.join(BASE_DIR, 'collectedstatic')
STATIC_URL = '/static/'
STATICFILES_DIRS = [os.path.join(BASE_DIR, 'static')]
STATICFILES_STORAGE = 'django.contrib.staticfiles.storage.ManifestStaticFilesStorage'

# MEDIA FILE CONFIGURATION
# ------------------------------------------------------------------------------

# https://docs.djangoproject.com/en/1.8/topics/files/

MEDIA_ROOT = os.path.join(os.path.dirname(BASE_DIR), 'media')
MEDIA_URL = '/media/'

# LOGGING CONFIGURATION
# ------------------------------------------------------------------------------

LOGGING = {
    'version': 1,
    'disable_existing_loggers': False,
    'filters': {
        'require_debug_false': {
            '()': 'django.utils.log.RequireDebugFalse'
        }
    },
    'formatters': {
        'brief': {
            'format': '%(asctime)s %(levelname)s %(name)s[%(funcName)s]: %(message)s',
        },
    },
    'handlers': {
        'file': {
            'level': 'INFO',
            'class': 'logging.handlers.RotatingFileHandler',
            'filename': os.path.join(BASE_DIR, 'logs', 'twlight.log'),
            'maxBytes': 1024*1024*5, # 5 MB
            'backupCount': 5,
            'formatter': 'brief',
        },
    },
    'loggers': {
        '': {
            'handlers': ['file'],
            'level': 'INFO',
        }
    }
}


# ------------------------------------------------------------------------------
# -----------------> third-party and TWLight configurations <-------------------
# ------------------------------------------------------------------------------


CRISPY_TEMPLATE_PACK = 'bootstrap3'


# OAUTH CONFIGURATION
# ------------------------------------------------------------------------------

LOGIN_URL = reverse_lazy('oauth_login')
LOGIN_REDIRECT_URL = reverse_lazy('users:home')

AUTHENTICATION_BACKENDS = [
    'TWLight.users.authorization.OAuthBackend',
    'django.contrib.auth.backends.ModelBackend',
]

TWLIGHT_OAUTH_PROVIDER_URL = 'https://meta.wikimedia.org/w/index.php'

TWLIGHT_OAUTH_CONSUMER_KEY = os.environ.get('TWLIGHT_OAUTH_CONSUMER_KEY', None)
TWLIGHT_OAUTH_CONSUMER_SECRET = os.environ.get('TWLIGHT_OAUTH_CONSUMER_SECRET', None)



# COMMENTS CONFIGURATION
# ------------------------------------------------------------------------------


# TAGGIT CONFIGURATION
# ------------------------------------------------------------------------------
TAGGIT_CASE_INSENSITIVE = True


# REVERSION CONFIGURATION
# ------------------------------------------------------------------------------

# See https://django-reversion.readthedocs.org/ .

# We are NOT using reversion middleware, because that creates revisions when
# save() is called in the context of some http requests, but not on all database
# saves. This makes it untestable. Instead we decorate the Application.save().


# DJMAIL CONFIGURATION
# ------------------------------------------------------------------------------

EMAIL_BACKEND = 'djmail.backends.default.EmailBackend'

# This is a dummy backend that will write to stdout. Safe, yet useless.
DJMAIL_REAL_BACKEND = 'django.core.mail.backends.console.EmailBackend'
INSTALLED_APPS += ['djmail',]


# DJANGO_REQUEST CONFIGURATION
# ------------------------------------------------------------------------------

MIDDLEWARE_CLASSES += ['request.middleware.RequestMiddleware',]

# The following are set for privacy purposes. Note that, if some amount of
# geographic tracking is desired, there is a REQUEST_ANONYMOUS_IP setting which
# scrubs the last octet of the IP address, which could be used instead of
# REQUEST_LOG_IP. There is not a way to get semi-granular user tracking (such
# as tracking only authenticated vs anonymous users).
REQUEST_LOG_IP = False
REQUEST_LOG_USER = False<|MERGE_RESOLUTION|>--- conflicted
+++ resolved
@@ -70,12 +70,8 @@
     # DO NOT CONFUSE THIS with requests, the Python URL library! This is
     # django-request, the user analytics package.
     'request',
-<<<<<<< HEAD
     'django_countries',
-)
-=======
-]
->>>>>>> d9805ac4
+]
 
 TWLIGHT_APPS = [
     'TWLight.i18n',
