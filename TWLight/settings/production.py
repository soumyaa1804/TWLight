--- conflicted
+++ resolved
@@ -21,20 +21,8 @@
 
 # Can be replaced with option files:
 # https://docs.djangoproject.com/en/1.7/ref/databases/#connecting-to-the-database
-<<<<<<< HEAD
-DATABASES['default'] = {
-        'ENGINE': 'django.db.backends.mysql',
-        'NAME': 'twlight',
-        'USER': 'twlight',
-        'PASSWORD': 'Rf6@(y]@"&7;Dv]G',
-        'HOST': 'localhost',
-        'PORT': '3306',
-}
-
-=======
 DATABASES['default']['USER'] = 'twlight'
 DATABASES['default']['PASSWORD'] = MYSQL_PASSWORD
->>>>>>> 32aaa6c2
 
 EMAIL_BACKEND = 'djmail.backends.celery.EmailBackend'
 DJMAIL_REAL_BACKEND = 'django.core.mail.backends.console.EmailBackend'